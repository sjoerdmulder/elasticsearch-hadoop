--- conflicted
+++ resolved
@@ -70,11 +70,7 @@
 [float]
 ===== Formatting dynamic/multi resource writes
 
-<<<<<<< HEAD
-When using dynamic/multi writes, one can also specify a formatting of the value returned by the field. Out of the box, {esh} provides formatting for date/timestamp fields which is useful for automatically grouping time-based data (such as logs)
-=======
 When using dynamic/multi writes, one can also specify a formatting of the value returned by the field. Out of the box, {eh} provides formatting for date/timestamp fields which is useful for automatically grouping time-based data (such as logs)
->>>>>>> 77d49dac
  within a certain time range under the same index. By using the Java http://docs.oracle.com/javase/7/docs/api/java/text/SimpleDateFormat.html[SimpleDataFormat] syntax, one can format and parse the date in a locale-sensitive manager.
 
 For example assuming the data contains a +@timestamp+ field, one can group the documents in _daily_ indices using the following configuration:
